{
 "cells": [
  {
   "cell_type": "markdown",
   "id": "cbba56a9",
   "metadata": {},
   "source": [
    "![Redis](https://redis.io/wp-content/uploads/2024/04/Logotype.svg?auto=webp&quality=85,75&width=120)\n",
    "# Semantic Routing\n",
    "\n",
    "RedisVL provides a `SemanticRouter` interface to utilize Redis' built-in search & aggregation in order to perform\n",
    "KNN-style classification over a set of `Route` references to determine the best match.\n",
    "\n",
    "This notebook will go over how to use Redis as a Semantic Router for your applications.\n",
    "\n",
    "## Let's Begin!\n",
    "<a href=\"https://colab.research.google.com/github/redis-developer/redis-ai-resources/blob/main/python-recipes/semantic-router/00_semantic_router.ipynb\" target=\"_parent\"><img src=\"https://colab.research.google.com/assets/colab-badge.svg\" alt=\"Open In Colab\"/></a>\n"
   ]
  },
  {
   "cell_type": "markdown",
   "id": "19bdc2a5-2192-4f5f-bd6e-7c956fd0e230",
   "metadata": {},
   "source": [
    "# Setup\n",
    "\n",
    "## Install Packages"
   ]
  },
  {
   "cell_type": "code",
<<<<<<< HEAD
   "execution_count": null,
=======
   "execution_count": 26,
>>>>>>> 70dfa239
   "id": "c620286e",
   "metadata": {},
   "outputs": [
    {
     "name": "stdout",
     "output_type": "stream",
     "text": [
      "\n",
      "\u001b[1m[\u001b[0m\u001b[34;49mnotice\u001b[0m\u001b[1;39;49m]\u001b[0m\u001b[39;49m A new release of pip is available: \u001b[0m\u001b[31;49m24.0\u001b[0m\u001b[39;49m -> \u001b[0m\u001b[32;49m25.1\u001b[0m\n",
      "\u001b[1m[\u001b[0m\u001b[34;49mnotice\u001b[0m\u001b[1;39;49m]\u001b[0m\u001b[39;49m To update, run: \u001b[0m\u001b[32;49mpip install --upgrade pip\u001b[0m\n",
      "Note: you may need to restart the kernel to use updated packages.\n"
     ]
    }
   ],
   "source": [
    "%pip install -q \"redisvl>=0.6.0\" sentence-transformers"
   ]
  },
  {
   "cell_type": "markdown",
   "id": "323aec7f",
   "metadata": {},
   "source": [
    "## Run a Redis instance\n",
    "\n",
    "#### For Colab\n",
    "Use the shell script below to download, extract, and install [Redis Stack](https://redis.io/docs/getting-started/install-stack/) directly from the Redis package archive."
   ]
  },
  {
   "cell_type": "code",
   "execution_count": null,
   "id": "2cb85a99",
   "metadata": {},
   "outputs": [],
   "source": [
    "# NBVAL_SKIP\n",
    "%%sh\n",
    "curl -fsSL https://packages.redis.io/gpg | sudo gpg --dearmor -o /usr/share/keyrings/redis-archive-keyring.gpg\n",
    "echo \"deb [signed-by=/usr/share/keyrings/redis-archive-keyring.gpg] https://packages.redis.io/deb $(lsb_release -cs) main\" | sudo tee /etc/apt/sources.list.d/redis.list\n",
    "sudo apt-get update  > /dev/null 2>&1\n",
    "sudo apt-get install redis-stack-server  > /dev/null 2>&1\n",
    "redis-stack-server --daemonize yes"
   ]
  },
  {
   "cell_type": "markdown",
   "id": "7c5dbaaf",
   "metadata": {},
   "source": [
    "#### For Alternative Environments\n",
    "There are many ways to get the necessary redis-stack instance running\n",
    "1. On cloud, deploy a [FREE instance of Redis in the cloud](https://redis.com/try-free/). Or, if you have your\n",
    "own version of Redis Enterprise running, that works too!\n",
    "2. Per OS, [see the docs](https://redis.io/docs/latest/operate/oss_and_stack/install/install-stack/)\n",
    "3. With docker: `docker run -d --name redis-stack-server -p 6379:6379 redis/redis-stack-server:latest`"
   ]
  },
  {
   "cell_type": "markdown",
   "id": "1d4499ae",
   "metadata": {},
   "source": [
    "### Define the Redis Connection URL\n",
    "\n",
    "By default this notebook connects to the local instance of Redis Stack. **If you have your own Redis Enterprise instance** - replace REDIS_PASSWORD, REDIS_HOST and REDIS_PORT values with your own."
   ]
  },
  {
   "cell_type": "code",
   "execution_count": 2,
   "id": "aefda1d1",
   "metadata": {},
   "outputs": [],
   "source": [
    "import os\n",
    "import warnings\n",
    "\n",
    "warnings.filterwarnings(\"ignore\")\n",
    "\n",
    "# Replace values below with your own if using Redis Cloud instance\n",
    "REDIS_HOST = os.getenv(\"REDIS_HOST\", \"localhost\") # ex: \"redis-18374.c253.us-central1-1.gce.cloud.redislabs.com\"\n",
    "REDIS_PORT = os.getenv(\"REDIS_PORT\", \"6379\")      # ex: 18374\n",
    "REDIS_PASSWORD = os.getenv(\"REDIS_PASSWORD\", \"\")  # ex: \"1TNxTEdYRDgIDKM2gDfasupCADXXXX\"\n",
    "\n",
    "# If SSL is enabled on the endpoint, use rediss:// as the URL prefix\n",
    "REDIS_URL = f\"redis://:{REDIS_PASSWORD}@{REDIS_HOST}:{REDIS_PORT}\""
   ]
  },
  {
   "cell_type": "markdown",
   "id": "fb9ad58b",
   "metadata": {},
   "source": [
    "# Allow/block list with router\n",
    "\n",
    "When ChatGPT first launched, there was a famous example where a car dealership accidentally made one of the latest language models available for free to everyone. They assumed users would only ask questions about cars through their chatbot. However, a group of developers quickly realized that the model was powerful enough to answer coding questions, so they started using the dealership's chatbot for free. <br>\n",
    "\n",
    "To prevent this kind of misuse in your system, adding an allow/block router to the front of your application is essential. Fortunately, this is very easy to implement using `redisvl`. <br>\n",
    "\n",
    "The code below initializes a vectorizer that will create the vectors that will be stored and initialize the `SemanticRouter` class from `redisvl` that will do the bulk of the configuration required for the router."
   ]
  },
  {
   "cell_type": "code",
   "execution_count": 3,
   "id": "c52d454a",
   "metadata": {},
   "outputs": [
    {
     "name": "stdout",
     "output_type": "stream",
     "text": [
      "16:15:07 sentence_transformers.SentenceTransformer INFO   Load pretrained SentenceTransformer: sentence-transformers/all-mpnet-base-v2\n",
      "16:15:09 sentence_transformers.SentenceTransformer INFO   Use pytorch device_name: mps\n"
     ]
    },
    {
     "data": {
      "application/vnd.jupyter.widget-view+json": {
       "model_id": "7284f6ca34f6449f833f4863d041ae37",
       "version_major": 2,
       "version_minor": 0
      },
      "text/plain": [
       "Batches:   0%|          | 0/1 [00:00<?, ?it/s]"
      ]
     },
     "metadata": {},
     "output_type": "display_data"
    },
    {
     "data": {
      "application/vnd.jupyter.widget-view+json": {
       "model_id": "e1fec101e7f346c0873aeacfdf821ee5",
       "version_major": 2,
       "version_minor": 0
      },
      "text/plain": [
       "Batches:   0%|          | 0/1 [00:00<?, ?it/s]"
      ]
     },
     "metadata": {},
     "output_type": "display_data"
    }
   ],
   "source": [
    "from redisvl.extensions.router import Route, SemanticRouter\n",
    "from redisvl.utils.vectorize import HFTextVectorizer\n",
    "\n",
    "vectorizer = HFTextVectorizer()\n",
    "\n",
    "# Semantic router\n",
    "blocked_references = [\n",
    "    \"things about aliens\",\n",
    "    \"corporate questions about agile\",\n",
    "    \"anything about the S&P 500\",\n",
    "]\n",
    "\n",
    "blocked_route = Route(name=\"block_list\", references=blocked_references)\n",
    "\n",
    "block_router = SemanticRouter(\n",
    "    name=\"bouncer\",\n",
    "    vectorizer=vectorizer,\n",
    "    routes=[blocked_route],\n",
    "    redis_url=REDIS_URL,\n",
    "    overwrite=False,\n",
    ")"
   ]
  },
  {
   "cell_type": "markdown",
   "id": "3b0a26f0",
   "metadata": {},
   "source": [
    "# Test it out"
   ]
  },
  {
   "cell_type": "code",
   "execution_count": 4,
   "id": "b986bf8d",
   "metadata": {},
   "outputs": [
    {
     "data": {
      "application/vnd.jupyter.widget-view+json": {
       "model_id": "504ab924e29943a9a8b754cbd276f37b",
       "version_major": 2,
       "version_minor": 0
      },
      "text/plain": [
       "Batches:   0%|          | 0/1 [00:00<?, ?it/s]"
      ]
     },
     "metadata": {},
     "output_type": "display_data"
    },
    {
     "data": {
      "text/plain": [
       "RouteMatch(name='block_list', distance=0.375402927399)"
      ]
     },
     "execution_count": 4,
     "metadata": {},
     "output_type": "execute_result"
    }
   ],
   "source": [
    "user_query = \"Why is agile so important?\"\n",
    "\n",
    "route_match = block_router(user_query)\n",
    "\n",
    "route_match"
   ]
  },
  {
   "cell_type": "markdown",
   "id": "e0086844",
   "metadata": {},
   "source": [
    "You can see that we matched to the block list with the example. In an application flow, this value could be checked to short-circuit etc.\n",
    "\n",
    "This could also be implemented in the positive where examples are provided for topics you'd like to allow."
   ]
  },
  {
   "cell_type": "markdown",
   "id": "10f4cb85",
   "metadata": {},
   "source": [
    "# Routing with multiple routes\n",
    "\n",
    "## Define the Routes\n",
    "\n",
    "Below we define 3 different routes. One for `technology`, one for `sports`, and\n",
    "another for `entertainment`. Now for this example, the goal here is\n",
    "surely topic \"classification\". But you can create routes and references for\n",
    "almost anything.\n",
    "\n",
    "Each route has a set of references that cover the \"semantic surface area\" of the\n",
    "route. The incoming query from a user needs to be semantically similar to one or\n",
    "more of the references in order to \"match\" on the route. Note that each route can have it's own distinct `distance_threshold` that defines what is considered a match for the particular query. "
   ]
  },
  {
   "cell_type": "code",
   "execution_count": 5,
   "id": "60ad280c",
   "metadata": {},
   "outputs": [],
   "source": [
    "from redisvl.extensions.router import Route\n",
    "\n",
    "# Define routes for the semantic router\n",
    "technology = Route(\n",
    "    name=\"technology\",\n",
    "    references=[\n",
    "        \"what are the latest advancements in AI?\",\n",
    "        \"tell me about the newest gadgets\",\n",
    "        \"what's trending in tech?\"\n",
    "    ],\n",
    "    metadata={\"category\": \"tech\", \"priority\": 1},\n",
    "    distance_threshold=0.5\n",
    ")\n",
    "\n",
    "sports = Route(\n",
    "    name=\"sports\",\n",
    "    references=[\n",
    "        \"who won the game last night?\",\n",
    "        \"tell me about the upcoming sports events\",\n",
    "        \"what's the latest in the world of sports?\",\n",
    "        \"sports\",\n",
    "        \"basketball and football\"\n",
    "    ],\n",
    "    metadata={\"category\": \"sports\", \"priority\": 2},\n",
    "    distance_threshold=0.7\n",
    ")\n",
    "\n",
    "entertainment = Route(\n",
    "    name=\"entertainment\",\n",
    "    references=[\n",
    "        \"what are the top movies right now?\",\n",
    "        \"who won the best actor award?\",\n",
    "        \"what's new in the entertainment industry?\"\n",
    "    ],\n",
    "    metadata={\"category\": \"entertainment\", \"priority\": 3},\n",
    "    distance_threshold=0.6\n",
    ")"
   ]
  },
  {
   "cell_type": "markdown",
   "id": "9cdbcbff",
   "metadata": {},
   "source": [
    "## Initialize the SemanticRouter\n",
    "\n",
    "Like before the ``SemanticRouter`` class will automatically create an index within Redis upon initialization for the route references."
   ]
  },
  {
   "cell_type": "code",
   "execution_count": 6,
   "id": "e80aaf84",
   "metadata": {},
   "outputs": [
    {
     "name": "stdout",
     "output_type": "stream",
     "text": [
      "16:15:10 sentence_transformers.SentenceTransformer INFO   Load pretrained SentenceTransformer: sentence-transformers/all-mpnet-base-v2\n",
      "16:15:10 sentence_transformers.SentenceTransformer INFO   Use pytorch device_name: mps\n"
     ]
    },
    {
     "data": {
      "application/vnd.jupyter.widget-view+json": {
       "model_id": "67364f01519a4927bc639f2e159b47a0",
       "version_major": 2,
       "version_minor": 0
      },
      "text/plain": [
       "Batches:   0%|          | 0/1 [00:00<?, ?it/s]"
      ]
     },
     "metadata": {},
     "output_type": "display_data"
    },
    {
     "data": {
      "application/vnd.jupyter.widget-view+json": {
       "model_id": "5e7a5785864640969729767f6a37b61a",
       "version_major": 2,
       "version_minor": 0
      },
      "text/plain": [
       "Batches:   0%|          | 0/1 [00:00<?, ?it/s]"
      ]
     },
     "metadata": {},
     "output_type": "display_data"
    },
    {
     "data": {
      "application/vnd.jupyter.widget-view+json": {
       "model_id": "f4c0b80c4bda4b34aef5d74b8da339f1",
       "version_major": 2,
       "version_minor": 0
      },
      "text/plain": [
       "Batches:   0%|          | 0/1 [00:00<?, ?it/s]"
      ]
     },
     "metadata": {},
     "output_type": "display_data"
    },
    {
     "data": {
      "application/vnd.jupyter.widget-view+json": {
       "model_id": "ddf9534629864a7eb1b29edcb6c5f20e",
       "version_major": 2,
       "version_minor": 0
      },
      "text/plain": [
       "Batches:   0%|          | 0/1 [00:00<?, ?it/s]"
      ]
     },
     "metadata": {},
     "output_type": "display_data"
    }
   ],
   "source": [
    "import os\n",
    "\n",
    "os.environ[\"TOKENIZERS_PARALLELISM\"] = \"false\"\n",
    "\n",
    "# Initialize the SemanticRouter\n",
    "multi_topic_router = SemanticRouter(\n",
    "    name=\"topic-router\",\n",
    "    vectorizer=HFTextVectorizer(),\n",
    "    routes=[technology, sports, entertainment],\n",
    "    redis_url=\"redis://localhost:6379\",\n",
    "    overwrite=True # Blow away any other routing index with this name\n",
    ")"
   ]
  },
  {
   "cell_type": "markdown",
   "id": "8b199505",
   "metadata": {},
   "source": [
    "## View the created index"
   ]
  },
  {
   "cell_type": "code",
   "execution_count": 7,
   "id": "3caedb77",
   "metadata": {},
   "outputs": [
    {
     "name": "stdout",
     "output_type": "stream",
     "text": [
      "\n",
      "\n",
      "Index Information:\n",
      "╭──────────────────┬──────────────────┬──────────────────┬──────────────────┬──────────────────╮\n",
      "│ Index Name       │ Storage Type     │ Prefixes         │ Index Options    │ Indexing         │\n",
      "├──────────────────┼──────────────────┼──────────────────┼──────────────────┼──────────────────┤\n",
      "| topic-router     | HASH             | ['topic-router'] | []               | 0                |\n",
      "╰──────────────────┴──────────────────┴──────────────────┴──────────────────┴──────────────────╯\n",
      "Index Fields:\n",
      "╭─────────────────┬─────────────────┬─────────────────┬─────────────────┬─────────────────┬─────────────────┬─────────────────┬─────────────────┬─────────────────┬─────────────────┬─────────────────╮\n",
      "│ Name            │ Attribute       │ Type            │ Field Option    │ Option Value    │ Field Option    │ Option Value    │ Field Option    │ Option Value    │ Field Option    │ Option Value    │\n",
      "├─────────────────┼─────────────────┼─────────────────┼─────────────────┼─────────────────┼─────────────────┼─────────────────┼─────────────────┼─────────────────┼─────────────────┼─────────────────┤\n",
      "│ reference_id    │ reference_id    │ TAG             │ SEPARATOR       │ ,               │                 │                 │                 │                 │                 │                 │\n",
      "│ route_name      │ route_name      │ TAG             │ SEPARATOR       │ ,               │                 │                 │                 │                 │                 │                 │\n",
      "│ reference       │ reference       │ TEXT            │ WEIGHT          │ 1               │                 │                 │                 │                 │                 │                 │\n",
      "│ vector          │ vector          │ VECTOR          │ algorithm       │ FLAT            │ data_type       │ FLOAT32         │ dim             │ 768             │ distance_metric │ COSINE          │\n",
      "╰─────────────────┴─────────────────┴─────────────────┴─────────────────┴─────────────────┴─────────────────┴─────────────────┴─────────────────┴─────────────────┴─────────────────┴─────────────────╯\n"
     ]
    }
   ],
   "source": [
    "# look at the index specification created for the semantic router\n",
    "!rvl index info -i topic-router"
   ]
  },
  {
   "cell_type": "markdown",
   "id": "8eb95dde",
   "metadata": {},
   "source": [
    "## Simple routing"
   ]
  },
  {
   "cell_type": "code",
   "execution_count": 8,
   "id": "5b0e3208",
   "metadata": {},
   "outputs": [
    {
     "data": {
      "application/vnd.jupyter.widget-view+json": {
       "model_id": "efd0a64a2689412ba52bea3dfd757d80",
       "version_major": 2,
       "version_minor": 0
      },
      "text/plain": [
       "Batches:   0%|          | 0/1 [00:00<?, ?it/s]"
      ]
     },
     "metadata": {},
     "output_type": "display_data"
    },
    {
     "data": {
      "text/plain": [
       "RouteMatch(name='technology', distance=0.419145862261)"
      ]
     },
     "execution_count": 8,
     "metadata": {},
     "output_type": "execute_result"
    }
   ],
   "source": [
    "# Query the router with a statement\n",
    "route_match = multi_topic_router(\"Can you tell me about the latest in artificial intelligence?\")\n",
    "route_match"
   ]
  },
  {
   "cell_type": "code",
   "execution_count": 9,
   "id": "ef90a1b8",
   "metadata": {},
   "outputs": [
    {
     "data": {
      "application/vnd.jupyter.widget-view+json": {
       "model_id": "0cadaf3188f64c71a41855a7c3f2dfba",
       "version_major": 2,
       "version_minor": 0
      },
      "text/plain": [
       "Batches:   0%|          | 0/1 [00:00<?, ?it/s]"
      ]
     },
     "metadata": {},
     "output_type": "display_data"
    },
    {
     "data": {
      "text/plain": [
       "RouteMatch(name=None, distance=None)"
      ]
     },
     "execution_count": 9,
     "metadata": {},
     "output_type": "execute_result"
    }
   ],
   "source": [
    "# Query the router with a statement and return a miss\n",
    "route_match = multi_topic_router(\"are aliens real?\")\n",
    "route_match"
   ]
  },
  {
   "cell_type": "markdown",
   "id": "c3f8600a",
   "metadata": {},
   "source": [
    "We can also route a statement to many routes and order them by distance:"
   ]
  },
  {
   "cell_type": "code",
   "execution_count": 10,
   "id": "70335f93",
   "metadata": {},
   "outputs": [
    {
     "data": {
      "application/vnd.jupyter.widget-view+json": {
       "model_id": "1c0f273cf2504967ba9c17a2bbc63fcc",
       "version_major": 2,
       "version_minor": 0
      },
      "text/plain": [
       "Batches:   0%|          | 0/1 [00:00<?, ?it/s]"
      ]
     },
     "metadata": {},
     "output_type": "display_data"
    },
    {
     "data": {
      "text/plain": [
       "[RouteMatch(name='sports', distance=0.376070082188),\n",
       " RouteMatch(name='entertainment', distance=0.575807869434)]"
      ]
     },
     "execution_count": 10,
     "metadata": {},
     "output_type": "execute_result"
    }
   ],
   "source": [
    "# Perform multi-class classification with route_many() -- toggle the max_k and the distance_threshold\n",
    "route_matches = multi_topic_router.route_many(\"entertainment and sports\", max_k=3)\n",
    "route_matches"
   ]
  },
  {
   "cell_type": "code",
   "execution_count": 11,
   "id": "874b80fc",
   "metadata": {},
   "outputs": [
    {
     "data": {
      "application/vnd.jupyter.widget-view+json": {
       "model_id": "2d9f645f28144008b8bacd0bb68cd6fc",
       "version_major": 2,
       "version_minor": 0
      },
      "text/plain": [
       "Batches:   0%|          | 0/1 [00:00<?, ?it/s]"
      ]
     },
     "metadata": {},
     "output_type": "display_data"
    },
    {
     "data": {
      "text/plain": [
       "[RouteMatch(name='sports', distance=0.263298630714),\n",
       " RouteMatch(name='entertainment', distance=0.512374281883)]"
      ]
     },
     "execution_count": 11,
     "metadata": {},
     "output_type": "execute_result"
    }
   ],
   "source": [
    "# Toggle the aggregation method -- note the different distances in the result\n",
    "from redisvl.extensions.router.schema import DistanceAggregationMethod\n",
    "\n",
    "route_matches = multi_topic_router.route_many(\"sports and entertainment\", aggregation_method=DistanceAggregationMethod.min, max_k=3)\n",
    "route_matches"
   ]
  },
  {
   "cell_type": "markdown",
   "id": "37c834d2",
   "metadata": {},
   "source": [
    "Note the different route match distances. This is because we used the `min` aggregation method instead of the default `avg` approach.\n",
    "\n",
    "## Update the routing config\n"
   ]
  },
  {
   "cell_type": "code",
   "execution_count": 12,
   "id": "86919de5",
   "metadata": {},
   "outputs": [],
   "source": [
    "from redisvl.extensions.router import RoutingConfig\n",
    "\n",
    "multi_topic_router.update_routing_config(\n",
    "    RoutingConfig(aggregation_method=DistanceAggregationMethod.min, max_k=3)\n",
    ")"
   ]
  },
  {
   "cell_type": "code",
   "execution_count": 13,
   "id": "cb883785",
   "metadata": {},
   "outputs": [
    {
     "data": {
      "application/vnd.jupyter.widget-view+json": {
       "model_id": "1028680e83e141fb98408d429b5d3961",
       "version_major": 2,
       "version_minor": 0
      },
      "text/plain": [
       "Batches:   0%|          | 0/1 [00:00<?, ?it/s]"
      ]
     },
     "metadata": {},
     "output_type": "display_data"
    },
    {
     "data": {
      "text/plain": [
       "[RouteMatch(name='sports', distance=0.663253903389)]"
      ]
     },
     "execution_count": 13,
     "metadata": {},
     "output_type": "execute_result"
    }
   ],
   "source": [
    "route_matches = multi_topic_router.route_many(\"Lebron James\")\n",
    "route_matches"
   ]
  },
  {
   "cell_type": "markdown",
   "id": "ff885cfe",
   "metadata": {},
   "source": [
    "## Router serialization"
   ]
  },
  {
   "cell_type": "code",
   "execution_count": 14,
   "id": "f5ea2e61",
   "metadata": {},
   "outputs": [
    {
     "data": {
      "text/plain": [
       "{'name': 'topic-router',\n",
       " 'routes': [{'name': 'technology',\n",
       "   'references': ['what are the latest advancements in AI?',\n",
       "    'tell me about the newest gadgets',\n",
       "    \"what's trending in tech?\"],\n",
       "   'metadata': {'category': 'tech', 'priority': 1},\n",
       "   'distance_threshold': 0.5},\n",
       "  {'name': 'sports',\n",
       "   'references': ['who won the game last night?',\n",
       "    'tell me about the upcoming sports events',\n",
       "    \"what's the latest in the world of sports?\",\n",
       "    'sports',\n",
       "    'basketball and football'],\n",
       "   'metadata': {'category': 'sports', 'priority': 2},\n",
       "   'distance_threshold': 0.7},\n",
       "  {'name': 'entertainment',\n",
       "   'references': ['what are the top movies right now?',\n",
       "    'who won the best actor award?',\n",
       "    \"what's new in the entertainment industry?\"],\n",
       "   'metadata': {'category': 'entertainment', 'priority': 3},\n",
       "   'distance_threshold': 0.6}],\n",
       " 'vectorizer': {'type': 'hf',\n",
       "  'model': 'sentence-transformers/all-mpnet-base-v2'},\n",
       " 'routing_config': {'max_k': 3, 'aggregation_method': 'min'}}"
      ]
     },
     "execution_count": 14,
     "metadata": {},
     "output_type": "execute_result"
    }
   ],
   "source": [
    "multi_topic_router.to_dict()"
   ]
  },
  {
   "cell_type": "code",
   "execution_count": 15,
   "id": "36ae6f50",
   "metadata": {},
   "outputs": [
    {
     "name": "stdout",
     "output_type": "stream",
     "text": [
      "16:15:14 sentence_transformers.SentenceTransformer INFO   Load pretrained SentenceTransformer: sentence-transformers/all-mpnet-base-v2\n",
      "16:15:15 sentence_transformers.SentenceTransformer INFO   Use pytorch device_name: mps\n"
     ]
    },
    {
     "data": {
      "application/vnd.jupyter.widget-view+json": {
       "model_id": "ada4f2a15a1b4409bcf7fc5727e6d33b",
       "version_major": 2,
       "version_minor": 0
      },
      "text/plain": [
       "Batches:   0%|          | 0/1 [00:00<?, ?it/s]"
      ]
     },
     "metadata": {},
     "output_type": "display_data"
    },
    {
     "name": "stdout",
     "output_type": "stream",
     "text": [
      "16:15:15 redisvl.index.index INFO   Index already exists, not overwriting.\n"
     ]
    }
   ],
   "source": [
    "router2 = SemanticRouter.from_dict(multi_topic_router.to_dict(), redis_url=\"redis://localhost:6379\")"
   ]
  },
  {
   "cell_type": "code",
   "execution_count": 16,
   "id": "f601b065",
   "metadata": {},
   "outputs": [],
   "source": [
    "multi_topic_router.to_yaml(\"router.yaml\", overwrite=True)"
   ]
  },
  {
   "cell_type": "code",
   "execution_count": 17,
   "id": "63e4a847",
   "metadata": {},
   "outputs": [
    {
     "name": "stdout",
     "output_type": "stream",
     "text": [
      "16:15:15 sentence_transformers.SentenceTransformer INFO   Load pretrained SentenceTransformer: sentence-transformers/all-mpnet-base-v2\n",
      "16:15:15 sentence_transformers.SentenceTransformer INFO   Use pytorch device_name: mps\n"
     ]
    },
    {
     "data": {
      "application/vnd.jupyter.widget-view+json": {
       "model_id": "d616807e17ab4ce5a135ddbf859a652b",
       "version_major": 2,
       "version_minor": 0
      },
      "text/plain": [
       "Batches:   0%|          | 0/1 [00:00<?, ?it/s]"
      ]
     },
     "metadata": {},
     "output_type": "display_data"
    },
    {
     "name": "stdout",
     "output_type": "stream",
     "text": [
      "16:15:15 redisvl.index.index INFO   Index already exists, not overwriting.\n"
     ]
    }
   ],
   "source": [
    "router3 = SemanticRouter.from_yaml(\"router.yaml\", redis_url=\"redis://localhost:6379\")"
   ]
  },
  {
   "cell_type": "markdown",
   "id": "26c0ddf7",
   "metadata": {},
   "source": [
    "# Add route references"
   ]
  },
  {
   "cell_type": "code",
   "execution_count": 18,
   "id": "4867f589",
   "metadata": {},
   "outputs": [
    {
     "data": {
      "application/vnd.jupyter.widget-view+json": {
       "model_id": "d46a2cef80b24cd5a472e5f807eb1c02",
       "version_major": 2,
       "version_minor": 0
      },
      "text/plain": [
       "Batches:   0%|          | 0/1 [00:00<?, ?it/s]"
      ]
     },
     "metadata": {},
     "output_type": "display_data"
    },
    {
     "data": {
      "text/plain": [
       "['topic-router:technology:f243fb2d073774e81c7815247cb3013794e6225df3cbe3769cee8c6cefaca777',\n",
       " 'topic-router:technology:7e4bca5853c1c3298b4d001de13c3c7a79a6e0f134f81acc2e7cddbd6845961f']"
      ]
     },
     "execution_count": 18,
     "metadata": {},
     "output_type": "execute_result"
    }
   ],
   "source": [
    "multi_topic_router.add_route_references(route_name=\"technology\", references=[\"latest AI trends\", \"new tech gadgets\"])"
   ]
  },
  {
   "cell_type": "markdown",
   "id": "4226618d",
   "metadata": {},
   "source": [
    "# Get route references"
   ]
  },
  {
   "cell_type": "code",
   "execution_count": 19,
   "id": "ecf5532f",
   "metadata": {},
   "outputs": [
    {
     "data": {
      "text/plain": [
       "[{'id': 'topic-router:technology:f243fb2d073774e81c7815247cb3013794e6225df3cbe3769cee8c6cefaca777',\n",
       "  'reference_id': 'f243fb2d073774e81c7815247cb3013794e6225df3cbe3769cee8c6cefaca777',\n",
       "  'route_name': 'technology',\n",
       "  'reference': 'latest AI trends'},\n",
       " {'id': 'topic-router:technology:149a9c9919c58534aa0f369e85ad95ba7f00aa0513e0f81e2aff2ea4a717b0e0',\n",
       "  'reference_id': '149a9c9919c58534aa0f369e85ad95ba7f00aa0513e0f81e2aff2ea4a717b0e0',\n",
       "  'route_name': 'technology',\n",
       "  'reference': \"what's trending in tech?\"},\n",
       " {'id': 'topic-router:technology:851f51cce5a9ccfbbcb66993908be6b7871479af3e3a4b139ad292a1bf7e0676',\n",
       "  'reference_id': '851f51cce5a9ccfbbcb66993908be6b7871479af3e3a4b139ad292a1bf7e0676',\n",
       "  'route_name': 'technology',\n",
       "  'reference': 'what are the latest advancements in AI?'},\n",
       " {'id': 'topic-router:technology:85cc73a1437df27caa2f075a29c497e5a2e532023fbb75378aedbae80779ab37',\n",
       "  'reference_id': '85cc73a1437df27caa2f075a29c497e5a2e532023fbb75378aedbae80779ab37',\n",
       "  'route_name': 'technology',\n",
       "  'reference': 'tell me about the newest gadgets'},\n",
       " {'id': 'topic-router:technology:7e4bca5853c1c3298b4d001de13c3c7a79a6e0f134f81acc2e7cddbd6845961f',\n",
       "  'reference_id': '7e4bca5853c1c3298b4d001de13c3c7a79a6e0f134f81acc2e7cddbd6845961f',\n",
       "  'route_name': 'technology',\n",
       "  'reference': 'new tech gadgets'}]"
      ]
     },
     "execution_count": 19,
     "metadata": {},
     "output_type": "execute_result"
    }
   ],
   "source": [
    "# by route name\n",
    "refs = multi_topic_router.get_route_references(route_name=\"technology\")\n",
    "refs"
   ]
  },
  {
   "cell_type": "code",
   "execution_count": 20,
   "id": "daad5700",
   "metadata": {},
   "outputs": [
    {
     "data": {
      "text/plain": [
       "[{'id': 'topic-router:technology:f243fb2d073774e81c7815247cb3013794e6225df3cbe3769cee8c6cefaca777',\n",
       "  'reference_id': 'f243fb2d073774e81c7815247cb3013794e6225df3cbe3769cee8c6cefaca777',\n",
       "  'route_name': 'technology',\n",
       "  'reference': 'latest AI trends'}]"
      ]
     },
     "execution_count": 20,
     "metadata": {},
     "output_type": "execute_result"
    }
   ],
   "source": [
    "# by reference id\n",
    "refs = multi_topic_router.get_route_references(reference_ids=[refs[0][\"reference_id\"]])\n",
    "refs"
   ]
  },
  {
   "cell_type": "markdown",
   "id": "f240ab3c",
   "metadata": {},
   "source": [
    "# Delete route references"
   ]
  },
  {
   "cell_type": "code",
   "execution_count": 21,
   "id": "bec1b854",
   "metadata": {},
   "outputs": [
    {
     "data": {
      "text/plain": [
       "5"
      ]
     },
     "execution_count": 21,
     "metadata": {},
     "output_type": "execute_result"
    }
   ],
   "source": [
    "# by route name\n",
    "deleted_count = multi_topic_router.delete_route_references(route_name=\"sports\")\n",
    "deleted_count"
   ]
  },
  {
   "cell_type": "code",
   "execution_count": 22,
   "id": "4a272f57",
   "metadata": {},
   "outputs": [
    {
     "data": {
      "text/plain": [
       "1"
      ]
     },
     "execution_count": 22,
     "metadata": {},
     "output_type": "execute_result"
    }
   ],
   "source": [
    "# by id\n",
    "deleted_count = multi_topic_router.delete_route_references(reference_ids=[refs[0][\"reference_id\"]])\n",
    "deleted_count"
   ]
  },
  {
   "cell_type": "markdown",
   "id": "06b68393",
   "metadata": {},
   "source": [
    "## Clean up the router"
   ]
  },
  {
   "cell_type": "code",
   "execution_count": 23,
   "id": "dd68034d",
   "metadata": {},
   "outputs": [],
   "source": [
    "# Use clear to flush all routes from the index\n",
    "multi_topic_router.clear()\n",
    "block_router.clear()"
   ]
  },
  {
   "cell_type": "code",
   "execution_count": 24,
   "id": "b74bc6bb",
   "metadata": {},
   "outputs": [],
   "source": [
    "# Use delete to clear the index and remove it completely\n",
    "multi_topic_router.delete()\n",
    "block_router.delete()"
   ]
  },
  {
   "cell_type": "code",
   "execution_count": 25,
   "id": "b44ef673",
   "metadata": {},
   "outputs": [],
   "source": [
    "# remove file\n",
    "!rm -rf router.yaml"
   ]
  }
 ],
 "metadata": {
  "kernelspec": {
   "display_name": "Python 3",
   "language": "python",
   "name": "python3"
  },
  "language_info": {
   "codemirror_mode": {
    "name": "ipython",
    "version": 3
   },
   "file_extension": ".py",
   "mimetype": "text/x-python",
   "name": "python",
   "nbconvert_exporter": "python",
   "pygments_lexer": "ipython3",
   "version": "3.11.9"
  }
 },
 "nbformat": 4,
 "nbformat_minor": 5
}<|MERGE_RESOLUTION|>--- conflicted
+++ resolved
@@ -29,11 +29,7 @@
   },
   {
    "cell_type": "code",
-<<<<<<< HEAD
-   "execution_count": null,
-=======
    "execution_count": 26,
->>>>>>> 70dfa239
    "id": "c620286e",
    "metadata": {},
    "outputs": [
