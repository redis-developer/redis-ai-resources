<div align="center">
<div><img src="../../assets/redis-logo.svg" style="width: 130px"> </div>
<h1>Redis AI Java Resources</h1>
<div align="center">

[![License: MIT](https://img.shields.io/badge/License-MIT-yellow.svg)](https://opensource.org/licenses/MIT)
![Java](https://img.shields.io/badge/Java-21-orange)
![Spring AI](https://img.shields.io/badge/Spring%20AI-1.0.0--M6-green)

</div>
<div>
    ✨ Java-based code examples, notebooks, and resources for using Redis in AI and ML applications. ✨
</div>

<div></div>
<br>

[**Notebooks**](#notebooks) | [**Applications**](#applications) | [**Example Applications**](#example-applications)

</div>
<br>

<<<<<<< HEAD
## Setup

This project uses Docker Compose to set up a complete environment for running Java-based AI applications with Redis. The environment includes:

- A Jupyter Notebook server with Java kernel support
- Redis Stack (includes Redis and RedisInsight)
- Pre-installed dependencies for AI/ML workloads

### Prerequisites

- [Docker](https://docs.docker.com/get-docker/) and [Docker Compose](https://docs.docker.com/compose/install/)
- OpenAI API key (for notebooks that use OpenAI services)

### Environment Configuration

1. Create a `.env` file in the project root with your OpenAI API key:

```bash
OPENAI_API_KEY=your_openai_api_key_here
```

## Running the Project

1. Clone the repository (if you haven't already):

   ```bash
   git clone https://github.com/redis-developer/redis-ai-resources.git
   cd redis-ai-resources/java-recipes
   ```

2. Start the Docker containers:

   ```bash
   docker-compose up -d
   ```

3. Access the Jupyter environment:
   - Open your browser and navigate to [http://localhost:8888](http://localhost:8888)
   - The token is usually shown in the docker-compose logs. You can view them with:

     ```bash
     docker-compose logs jupyter
     ```

4. Access RedisInsight:
   - Open your browser and navigate to [http://localhost:8001](http://localhost:8001)
   - Connect to Redis using the following details:
     - Host: redis-java
     - Port: 6379
     - No password (unless configured)

5. When finished, stop the containers:

   ```bash
   docker-compose down
   ```

=======
>>>>>>> 5c3cf73f
## Notebooks

| Notebook                                                                             | Description                                                                                                  |
|--------------------------------------------------------------------------------------|--------------------------------------------------------------------------------------------------------------|
| [notebooks/RAG/spring_ai_redis_rag.ipynb](./notebooks/RAG/spring_ai_redis_rag.ipynb) | Demonstrates building a RAG-ba sed beer recommendation chatbot using Spring AI and Redis as the vector store |

## Applications

| Application                                                                                                                 | Description                                                                                        |
|-----------------------------------------------------------------------------------------------------------------------------|----------------------------------------------------------------------------------------------------|
| [applications/vector-similarity-search/spring_boot](./applications/vector-similarity-search/spring_boot_redis_om_spring.md) | Demonstrates building a vector similarity search application using Spring Boot and Redis OM Spring |


## Example Notebooks & Applications

### Beer Recommendation Chatbot

The `spring-ai-rag.ipynb` notebook demonstrates:

- Loading and embedding beer data into Redis Vector Store
- Using local transformer models for generating embeddings
- Connecting to OpenAI for LLM capabilities
- Building a RAG pipeline to answer beer-related queries
- Semantic search over beer properties and descriptions

### Vector Similarity Search with Redis OM Spring and Spring Boot

The `spring_boot_redis_om_spring` directory contains a Spring Boot application that demonstrates how to use Redis OM Spring for vector similarity search. The application allows you to:
- Add movies to the Redis database
- Search for movies based on semantic similarity on the synopsis of the movie
- Perform hybrid search by adding filters to genre, cast, and year 
<|MERGE_RESOLUTION|>--- conflicted
+++ resolved
@@ -20,7 +20,6 @@
 </div>
 <br>
 
-<<<<<<< HEAD
 ## Setup
 
 This project uses Docker Compose to set up a complete environment for running Java-based AI applications with Redis. The environment includes:
@@ -78,8 +77,6 @@
    docker-compose down
    ```
 
-=======
->>>>>>> 5c3cf73f
 ## Notebooks
 
 | Notebook                                                                             | Description                                                                                                  |
