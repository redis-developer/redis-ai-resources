name: Test Suite

on:
  pull_request:
    branches:
      - main
  push:
    branches:
      - main

jobs:
  test:
    name: Python ${{ matrix.python-version }} - ${{ matrix.connection }} [redis-stack ${{matrix.redis-stack-version}}]
    runs-on: ubuntu-latest

    strategy:
      fail-fast: false
      matrix:
        python-version: [3.11]
        connection: ['plain']
        redis-stack-version: ['latest']

    services:
      redis:
        image: redis/redis-stack-server:${{matrix.redis-stack-version}}
        ports:
          - 6379:6379

    steps:
    - uses: actions/checkout@v2
    - name: Set up Python ${{ matrix.python-version }}
      uses: actions/setup-python@v4
      with:
        python-version: ${{ matrix.python-version }}
        cache: 'pip'

    - name: Install dependencies
      run: |
        pip install --no-cache-dir -r requirements.txt

    - name: Set Redis version
      run: |
        echo "REDIS_VERSION=${{ matrix.redis-stack-version }}" >> $GITHUB_ENV

    - name: Run notebooks
      if: matrix.connection == 'plain' && matrix.redis-stack-version == 'latest'
      env:
        OPENAI_API_KEY: ${{ secrets.OPENAI_API_KEY }}
        LLAMA_CLOUD_API_KEY: ${{ secrets.LLAMA_CLOUD_API_KEY }}
        GCP_REGION: ${{ secrets.GCP_REGION }}
        GCP_PROJECT_ID: ${{ secrets.GCP_PROJECT_ID }}
      run: |
<<<<<<< HEAD
        pytest --verbose --nbval-lax python-recipes/RAG/ python-recipes/vector-search python-recipes/redis-intro python-recipes/recommendation-systems --ignore python-recipes/RAG/05_nvidia_ai_rag_redis.ipynb
=======
        pytest --verbose --nbval-lax python-recipes/RAG/ python-recipes/vector-search python-recipes/redis-intro --ignore python-recipes/RAG/05_nvidia_ai_rag_redis.ipynb --ignore python-recipes/semantic-cache/doc2cache_llama3_1.ipynb
>>>>>>> 7682b5f1
<|MERGE_RESOLUTION|>--- conflicted
+++ resolved
@@ -50,8 +50,4 @@
         GCP_REGION: ${{ secrets.GCP_REGION }}
         GCP_PROJECT_ID: ${{ secrets.GCP_PROJECT_ID }}
       run: |
-<<<<<<< HEAD
-        pytest --verbose --nbval-lax python-recipes/RAG/ python-recipes/vector-search python-recipes/redis-intro python-recipes/recommendation-systems --ignore python-recipes/RAG/05_nvidia_ai_rag_redis.ipynb
-=======
-        pytest --verbose --nbval-lax python-recipes/RAG/ python-recipes/vector-search python-recipes/redis-intro --ignore python-recipes/RAG/05_nvidia_ai_rag_redis.ipynb --ignore python-recipes/semantic-cache/doc2cache_llama3_1.ipynb
->>>>>>> 7682b5f1
+        pytest --verbose --nbval-lax python-recipes/RAG/ python-recipes/vector-search python-recipes/redis-intro python-recipes/recommendation-systems --ignore python-recipes/RAG/05_nvidia_ai_rag_redis.ipynb --ignore python-recipes/semantic-cache/doc2cache_llama3_1.ipynb